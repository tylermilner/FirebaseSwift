--- conflicted
+++ resolved
@@ -49,10 +49,7 @@
 
 Refer to the following for documentation on the Firebase REST API: https://firebase.google.com/docs/reference/rest/database/
 
-<<<<<<< HEAD
-##### I AM  NOT AFFILIATED WITH GOOGLE OR FIREBASE IN ANYWAY
-=======
-###### I AM  NOT AFFILIATED WITH GOOGLE OR FIREBASE IN ANY WAY
->>>>>>> f0ea4f8d
+##### I AM  NOT AFFILIATED WITH GOOGLE OR FIREBASE IN ANY WAY
+
 
 If you experience any bugs, please create an issue or submit a pull request.